# strava
<<<<<<< HEAD
Asynchronous library for web-scraping data from Strava
=======
Asynchronous spider for web-scraping data from Strava.

The main goals, set during the development, were: performance in working with a large amount of data, 
and system stability.

##### Note
This project was developed as a part of [strava_run_battle](https://gitlab.com/mixa2130/strava_run_battle) project and
will be updated as needed.

>>>>>>> a0704854

## Installation
(Installing in a [virtual environment](https://pypi.python.org/pypi/virtualenv) is always recommended.)

### Configuration
The project is configured using the `.env ' environment variable file in the working directory.

Sample `.env` file:

```env
# Strava auth parameters
LOGIN="abrakadabra@example.com"
PASSWORD="abrakadabra"
<<<<<<< HEAD
```
=======
```

## Exceptions
The following errors may occur during operation:

* `StravaSessionFailed` - unable to create or update strava session;
* `StravaTooManyRequests` - http 429 status code - too many requests per time unit.
>>>>>>> a0704854
<|MERGE_RESOLUTION|>--- conflicted
+++ resolved
@@ -1,7 +1,4 @@
 # strava
-<<<<<<< HEAD
-Asynchronous library for web-scraping data from Strava
-=======
 Asynchronous spider for web-scraping data from Strava.
 
 The main goals, set during the development, were: performance in working with a large amount of data, 
@@ -11,7 +8,6 @@
 This project was developed as a part of [strava_run_battle](https://gitlab.com/mixa2130/strava_run_battle) project and
 will be updated as needed.
 
->>>>>>> a0704854
 
 ## Installation
 (Installing in a [virtual environment](https://pypi.python.org/pypi/virtualenv) is always recommended.)
@@ -25,14 +21,10 @@
 # Strava auth parameters
 LOGIN="abrakadabra@example.com"
 PASSWORD="abrakadabra"
-<<<<<<< HEAD
-```
-=======
 ```
 
 ## Exceptions
 The following errors may occur during operation:
 
 * `StravaSessionFailed` - unable to create or update strava session;
-* `StravaTooManyRequests` - http 429 status code - too many requests per time unit.
->>>>>>> a0704854
+* `StravaTooManyRequests` - http 429 status code - too many requests per time unit.